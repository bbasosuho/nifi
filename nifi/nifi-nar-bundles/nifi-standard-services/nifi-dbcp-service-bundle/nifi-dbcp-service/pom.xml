--- conflicted
+++ resolved
@@ -17,11 +17,7 @@
     <parent>
         <groupId>org.apache.nifi</groupId>
         <artifactId>nifi-dbcp-service-bundle</artifactId>
-<<<<<<< HEAD
-        <version>0.2.1-incubating-SNAPSHOT</version>
-=======
         <version>0.2.2-SNAPSHOT</version>
->>>>>>> 3a75b3e8
     </parent>
     
     <artifactId>nifi-dbcp-service</artifactId>
@@ -30,11 +26,7 @@
         <dependency>
             <groupId>org.apache.nifi</groupId>
             <artifactId>nifi-dbcp-service-api</artifactId>
-<<<<<<< HEAD
-            <version>0.2.1-incubating-SNAPSHOT</version>
-=======
             <version>0.2.2-SNAPSHOT</version>
->>>>>>> 3a75b3e8
         </dependency>
         <dependency>
             <groupId>org.apache.nifi</groupId>
